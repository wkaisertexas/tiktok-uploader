"""
Uploads multiple videos downloaded from the internet
"""

from tiktok_uploader.upload import upload_videos
from tiktok_uploader.auth import AuthBackend
from tiktok_uploader.types import VideoDict

import urllib.request

URL = "https://raw.githubusercontent.com/wkaisertexas/wkaisertexas.github.io/main/upload.mp4"
FILENAME = "upload.mp4"

<<<<<<< HEAD
videos = [
    {"path": "upload.mp4", "description": "This is the first upload", "product_id": "YOUR_PRODUCT_ID_1", "cover": "cover.jpg"},
    {"filename": "upload.mp4", "desc": "This is my description", "product_id": "YOUR_PRODUCT_ID_2"},
=======
videos: list[VideoDict] = [
    {
        "path": "upload.mp4",
        "description": "This is the first upload",
        "product_id": "YOUR_PRODUCT_ID_1",
    },
    {
        "path": "upload.mp4",
        "description": "This is my description",
        "product_id": "YOUR_PRODUCT_ID_2",
    },
>>>>>>> 2d92451d
]

if __name__ == "__main__":
    # download random video
    urllib.request.urlretrieve(URL, FILENAME)

    # authentication backend
    auth = AuthBackend(cookies="cookies.txt")

    # upload video to TikTok
    upload_videos(videos, auth=auth)<|MERGE_RESOLUTION|>--- conflicted
+++ resolved
@@ -11,11 +11,6 @@
 URL = "https://raw.githubusercontent.com/wkaisertexas/wkaisertexas.github.io/main/upload.mp4"
 FILENAME = "upload.mp4"
 
-<<<<<<< HEAD
-videos = [
-    {"path": "upload.mp4", "description": "This is the first upload", "product_id": "YOUR_PRODUCT_ID_1", "cover": "cover.jpg"},
-    {"filename": "upload.mp4", "desc": "This is my description", "product_id": "YOUR_PRODUCT_ID_2"},
-=======
 videos: list[VideoDict] = [
     {
         "path": "upload.mp4",
@@ -27,7 +22,6 @@
         "description": "This is my description",
         "product_id": "YOUR_PRODUCT_ID_2",
     },
->>>>>>> 2d92451d
 ]
 
 if __name__ == "__main__":
